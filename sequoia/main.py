"""Sequoia - The Research Tree 

Used to run experiments, which consist in applying a Method to a Setting.
"""
<<<<<<< HEAD
from dataclasses import dataclass
import sequoia
from sequoia.settings.base import Setting, Method
from simple_parsing import ArgumentParser

=======
from argparse import _SubParsersAction
from dataclasses import dataclass
from pathlib import Path
from sequoia.common.config.wandb_config import WandbConfig
from typing import Optional, Type, Union

from simple_parsing import ArgumentParser
from simple_parsing.help_formatter import SimpleHelpFormatter
from simple_parsing.helpers import choice

import sequoia
>>>>>>> 23997abc
from sequoia.common.config import Config
from sequoia.methods import get_all_methods
from sequoia.settings import all_settings
from sequoia.settings.base import Method, Results, Setting
from sequoia.utils import get_logger
<<<<<<< HEAD
from sequoia.experiments import Experiment
from sequoia.settings.base import Results
from argparse import Namespace
from typing import Tuple, Union, Type
from simple_parsing.help_formatter import SimpleHelpFormatter
import textwrap
import argparse
from pathlib import Path
from typing import Optional
from simple_parsing.helpers import choice
=======
>>>>>>> 23997abc

# TODO: Fix all the `get_logger` to use __name__ instead of __file__.
logger = get_logger(__file__)


def main():
<<<<<<< HEAD
    """ Adds all command-line arguments, parses the args, and runs the selected action.
    """
    parser = ArgumentParser(
        prog="sequoia", description=__doc__, add_dest_to_option_strings=False
    )
=======
    """Adds all command-line arguments, parses the args, and runs the selected action."""
    parser = ArgumentParser(prog="sequoia", description=__doc__, add_dest_to_option_strings=False)
>>>>>>> 23997abc
    parser.add_argument(
        "--version",
        action="version",
        version=sequoia.__version__,
        help="Displays the installed version of Sequoia and exits.",
    )

    command_subparsers = parser.add_subparsers(
        title="command",
        dest="command",
        description="Command to execute",
        parser_class=ArgumentParser,
        required=False,
    )

    add_run_command(command_subparsers)
    add_sweep_command(command_subparsers)
    add_info_command(command_subparsers)

    args = parser.parse_args()

    command: str = getattr(args, "command", None)
    if command is None:
<<<<<<< HEAD
        return parser.print_help()
    elif command == "run":
        method_type: Type[Method] = args.method
        method: Method = method_type.from_argparse_args(args.method, dest="method")
        return run(setting=args.setting, method=method, config=args.config)
    elif command == "sweep":
        method_type: Type[Method] = args.method
        method: Method = method_type.from_argparse_args(args.method, dest="method")
        return sweep(setting=args.setting, method=method, config=args.config)
    elif command == "info":
        return info(component=args.component)


def add_run_command(command_subparsers: argparse._SubParsersAction) -> None:
=======
        parser.print_help()
    elif command == "run":
        method_type: Type[Method] = args.method_type
        setting_type: Type[Setting] = args.setting_type
        method: Method = method_type.from_argparse_args(args)
        setting: Setting = setting_type.from_argparse_args(args)
        config: Config = args.config
        # TODO: Make this a bit cleaner, current need to set this `wandb` config as a property on
        # the setting. Could either subclass Config and add an Optional[WandbConfig] field, or just
        # add it directly to the existing Config class.
        wandb_config: WandbConfig = args.wandb
        setting.wandb = wandb_config
        run(setting=setting, method=method, config=config)
    elif command == "sweep":
        method_type: Type[Method] = args.method_type
        setting_type: Type[Setting] = args.setting_type
        method: Method = method_type.from_argparse_args(args)
        setting: Setting = setting_type.from_argparse_args(args)
        config: Config = args.config
        # TODO: Fix this up a bit: Currently need to set this on the setting
        wandb_config: WandbConfig = args.wandb
        setting.wandb = wandb_config
        sweep(setting=args.setting, method=method, config=args.config)
    elif command == "info":
        info(component=args.component)


def add_run_command(command_subparsers: _SubParsersAction) -> None:
>>>>>>> 23997abc
    run_parser = command_subparsers.add_parser(
        "run",
        description="Run an experiment on a given setting.",
        help="Run an experiment on a given setting.",
        add_dest_to_option_strings=False,
        formatter_class=SimpleHelpFormatter,
    )
    run_parser.add_arguments(Config, dest="config")
<<<<<<< HEAD
=======
    run_parser.add_arguments(WandbConfig, dest="wandb")
>>>>>>> 23997abc
    add_args_for_settings_and_methods(run_parser)


def run(setting: Setting, method: Method, config: Config) -> Results:
<<<<<<< HEAD
    """ Performs a single run, applying a method to a setting, and returns the results."""
    logger.debug("Setting:")
    logger.debug(setting.dumps_yaml())
    logger.debug("Config:")
    logger.debug(config.dumps_yaml())
    logger.debug(f"Method: {method}")
=======
    """Performs a single run, applying a method to a setting, and returns the results."""
    logger.debug("Setting:")
    # BUG: TypeError: __reduce_ex__() takes exactly one argument (0 given)
    try:
        logger.debug(setting.dumps_yaml())
    except TypeError:
        logger.debug(setting)
    logger.debug("Config:")
    logger.debug(config.dumps_yaml())
    logger.debug("Method")
    logger.debug(str(method))
>>>>>>> 23997abc
    results = setting.apply(method, config=config)
    logger.debug("Results:")
    logger.debug(results.summary())
    return results


@dataclass
class SweepConfig(Config):
<<<<<<< HEAD
    """ Configuration options for a HPO sweep. """
=======
    """Configuration options for a HPO sweep."""
>>>>>>> 23997abc

    # Path indicating where the pickle database will be loaded or be created.
    database_path: Path = Path("orion_db.pkl")
    # manual, unique identifier for this experiment. This should only really be used
    # when launching multiple different experiments that involve the same method and
    # the same exact setting configurations, but where some other aspect of the
    # experiment is changed.
    experiment_id: Optional[str] = None

    # Maximum number of runs to perform.
    max_runs: Optional[int] = 10

    # Which hyper-parameter optimization algorithm to use.
    hpo_algorithm: str = choice(
<<<<<<< HEAD
        {"random": "random", "bayesian": "BayesianOptimizer",}, default="bayesian"
=======
        {
            "random": "random",
            "bayesian": "BayesianOptimizer",
        },
        default="bayesian",
>>>>>>> 23997abc
    )  # TODO: BayesianOptimizer does not support num > 1


def sweep(setting: Setting, method: Method, config: SweepConfig) -> Setting.Results:
<<<<<<< HEAD
    """ Performs a Hyper-Parameter Optimization sweep, consisting in running the method
=======
    """Performs a Hyper-Parameter Optimization sweep, consisting in running the method
>>>>>>> 23997abc
    on the given setting, each run having a different set of hyper-parameters.
    """
    print("Sweep!")
    logger.debug("Setting:")
<<<<<<< HEAD
    logger.debug(setting.dumps_yaml())
=======
    # BUG: TypeError: __reduce_ex__() takes exactly one argument (0 given)
    try:
        logger.debug(setting.dumps_yaml())
    except TypeError:
        logger.debug(setting)
>>>>>>> 23997abc
    logger.debug("Config:")
    logger.debug(config.dumps_yaml())
    logger.debug(f"Method: {method}")

    # TODO: IDEA: It could actually be really cool if we created a list of
    # Experiment objects here, and just call their 'launch' methods in parallel,
    # rather than do the sweep logic in the Method class!
    # TODO: Need to add these arguments again to the parser?
    best_params, best_objective = method.hparam_sweep(
        setting,
        database_path=config.database_path,
        experiment_id=config.experiment_id,
        max_runs=config.max_runs,
        hpo_algorithm=config.hpo_algorithm,
    )
    logger.info(
<<<<<<< HEAD
        "Best params:\n"
        + "\n".join(f"\t{key}: {value}" for key, value in best_params.items())
=======
        "Best params:\n" + "\n".join(f"\t{key}: {value}" for key, value in best_params.items())
>>>>>>> 23997abc
    )
    logger.info(f"Best objective: {best_objective}")
    return (best_params, best_objective)


<<<<<<< HEAD
def add_sweep_command(command_subparsers: argparse._SubParsersAction) -> None:
=======
def add_sweep_command(command_subparsers: _SubParsersAction) -> None:
>>>>>>> 23997abc
    sweep_parser = command_subparsers.add_parser(
        "sweep",
        description="Run a hyper-parameter optimization sweep.",
        help="Run a hyper-parameter optimization sweep.",
        add_dest_to_option_strings=False,
    )
    sweep_parser.set_defaults(action=sweep)
    sweep_parser.add_arguments(SweepConfig, dest="config")
    add_args_for_settings_and_methods(sweep_parser)


<<<<<<< HEAD
def add_info_command(command_subparsers: argparse._SubParsersAction) -> None:
    """ Add commands to display some information about the settings or methods. """
=======
def add_info_command(command_subparsers: _SubParsersAction) -> None:
    """Add commands to display some information about the settings or methods."""
>>>>>>> 23997abc
    info_parser = command_subparsers.add_parser(
        "info",
        # NOTE: Not 100% sure what the difference is between help and description.
        description="Displays some information about a Setting or Method.",
        help="Displays some information about a Setting or Method.",
        add_dest_to_option_strings=False,
    )
    info_parser.set_defaults(**{"component": None})
    info_parser.set_defaults(action=lambda namespace: info(namespace.component))

    component_subparser = info_parser.add_subparsers(
        title="component",
        dest="component",
        description="Setting or Method to display more information about.",
        help="heyo",
        required=False,
    )

    for setting in all_settings:
        setting_name = setting.get_name()
        component_parser: ArgumentParser = component_subparser.add_parser(
            name=setting_name,
            description=f"Show more info about the {setting_name} setting.",
            help=get_help(setting),
            add_dest_to_option_strings=False,
        )
        component_parser.set_defaults(**{"component": setting})

    for method in get_all_methods():
        method_name = method.get_full_name()
        component_parser: ArgumentParser = component_subparser.add_parser(
            name=method_name,
            description=f"Show more info about the {method_name} method.",
            help=get_help(method),
            add_dest_to_option_strings=False,
        )
        component_parser.set_defaults(**{"component": method})


def info(component: Union[Type[Setting], Type[Method]] = None) -> None:
<<<<<<< HEAD
    """ Prints some info about a given component (method class or setting class), or
=======
    """Prints some info about a given component (method class or setting class), or
>>>>>>> 23997abc
    prints the list of available settings and methods.
    """
    if component is None:
        from sequoia.utils.readme import get_tree_string

        print(get_tree_string())

        # print("Registered Settings:")
        # for setting in all_settings:
        #     print(f"- {setting.get_name()}: {setting.get_path_to_source_file()}")

        print()
        print("Registered Methods:")
        print()
        for method in get_all_methods():
            src = method.get_path_to_source_file()
            print(f"- {method.get_full_name()}: {src}")

    else:
        # IDEA: Could colorize the tree with red or green depending on if the method is
        # applicable to the setting or not!
        help(component)


def get_help(component: Type[Setting]) -> str:
<<<<<<< HEAD
    """ Returns the string to be passed as the 'help' argument to the parser.
    """
    # todo
    # IDEA: Get the first two sentences, or a shortened version of the docstring,
    # whichever one is shorter.
    docstring = component.__doc__
    shortened_docstring = textwrap.shorten(docstring, 150)
    first_two_sentences = ". ".join(docstring.split(".")[:2]) + "."
    return first_two_sentences
    return min(shortened_docstring, first_two_sentences, key=len) + "(help)"
=======
    """Returns the string to be passed as the 'help' argument to the parser."""
    # todo
    docstring = component.__doc__
    if not docstring:
        docstring = f"Help for class {component.__name__} (missing docstring)"
    # IDEA: Get the first two sentences, or a shortened version of the docstring,
    # whichever one is shorter.
    first_two_sentences = ". ".join(docstring.split(".")[:2]) + "."
    # shortened_docstring = textwrap.shorten(docstring, 150)
    # return min(shortened_docstring, first_two_sentences, key=len) + "(help)"
    # NOTE: Seems to be nicer in general to have two whole sentences, even if they are a bit longer.
    return first_two_sentences
>>>>>>> 23997abc


# def get_description(command: str, setting: Type[Setting], method: Type[Method] = None) -> str:
#     """ Returns the text to be displayed right under the "usage" line in the command-line
#     when either
#     `sequoia run <setting> --help`
#     or
#     `sequoia run <setting> <method> --help` is invoked.
#     """
#     if command == "run":
#         if method is not None:
#             return f"Run an experiment consisting of applying method {method.get_full_name()} on the {setting.get_name()} setting. (desc.)"
#         else:
#             return f"Run an experiment in the {setting.get_name()} setting. (desc.)"


def add_args_for_settings_and_methods(command_subparser: ArgumentParser):
<<<<<<< HEAD
=======
    """Adds a subparser for each Setting class and method subparsers for each of those.

    NOTE: Only adds subparsers for setting classes that have a non-empty 'available_datasets'
    attribute, so that choosing `Setting`, `SLSetting` or `RLSetting` isn't an option.

    This is used by the `sequoia run` and `sequoia sweep` commands.
    """
>>>>>>> 23997abc
    # ===== RUN ========
    setting_subparsers = command_subparser.add_subparsers(
        title="setting_choice",
        description="choice of experimental setting",
<<<<<<< HEAD
        dest="setting",
        metavar="<setting>",
        required=True,
    )
    # TODO: Need to sort the settings so the actions come up in a nice order.
    key_fn = lambda setting_class: (
        len(setting_class.parents()),
        setting_class.__name__,
    )
=======
        dest="setting_type",
        metavar="<setting>",
        required=True,
    )

    def key_fn(setting_class: Type[Setting]):
        return (
            len(setting_class.parents()),
            setting_class.__name__,
        )

    # Sort the settings so the actions come up in a nice order.
>>>>>>> 23997abc
    for setting in sorted(all_settings, key=key_fn):
        setting_name = setting.get_name()

        # IDEA:
        if not getattr(setting, "available_datasets", {}):
            # Don't add a parser for this setitng, since it has no available datasets.
<<<<<<< HEAD
            # e.g.: Setting, SL, RL 
=======
            # e.g.: Setting, SL, RL
>>>>>>> 23997abc
            continue

        setting_parser: ArgumentParser = setting_subparsers.add_parser(
            setting_name,
            help=get_help(setting),
            description=f"Run an experiment in the {setting.get_name()} setting.",
            add_dest_to_option_strings=False,
            formatter_class=SimpleHelpFormatter,
        )
<<<<<<< HEAD
        setting.add_argparse_args(parser=setting_parser, dest="setting")

        method_subparsers = setting_parser.add_subparsers(
            title="method",
            dest="method",
=======
        setting_parser.set_defaults(**{"setting_type": setting})

        # NOTE: By removing the `dest` argument to `add_argparse_args, we're moving the place where
        # the setting's values are stored from 'setting' to `camel_case(setting_class.__name__).
        # Alternative would be to just assume that the settings are dataclasses and add arguments
        # for the setting at destination 'setting' as before.
        setting.add_argparse_args(parser=setting_parser)
        # setting_parser.add_arguments(setting, dest="setting")

        method_subparsers = setting_parser.add_subparsers(
            title="method",
            dest="method_name",
>>>>>>> 23997abc
            metavar="<method>",
            description=f"which method to apply to the {setting_name} Setting.",
            required=True,
        )
        for method in setting.get_applicable_methods():
<<<<<<< HEAD
            method_name = method.get_name()
=======
            method_name = method.get_full_name()
>>>>>>> 23997abc
            method_parser: ArgumentParser = method_subparsers.add_parser(
                method_name,
                help=get_help(method),
                description=(
<<<<<<< HEAD
                    f"Run an experiment where the {method.get_full_name()} method is "
=======
                    f"Run an experiment where the {method_name} method is "
>>>>>>> 23997abc
                    f"applied to the {setting.get_name()} setting."
                ),
                formatter_class=SimpleHelpFormatter,
            )
<<<<<<< HEAD
            method_parser.set_defaults(method=method)
            # TODO: Could also pass the setting to the method's `add_argparse_args` so
            # that it gets to change its default values!
            method.add_argparse_args(parser=method_parser, dest="method")
=======
            method_parser.set_defaults(method_type=method)
            # TODO: Could also pass the setting to the method's `add_argparse_args` so
            # that it gets to change its default values!
            # method.add_argparse_args_for_setting(
            #     parser=method_parser, setting=setting,
            # )
            method.add_argparse_args(parser=method_parser)
>>>>>>> 23997abc


if __name__ == "__main__":
    main()<|MERGE_RESOLUTION|>--- conflicted
+++ resolved
@@ -2,13 +2,6 @@
 
 Used to run experiments, which consist in applying a Method to a Setting.
 """
-<<<<<<< HEAD
-from dataclasses import dataclass
-import sequoia
-from sequoia.settings.base import Setting, Method
-from simple_parsing import ArgumentParser
-
-=======
 from argparse import _SubParsersAction
 from dataclasses import dataclass
 from pathlib import Path
@@ -20,41 +13,19 @@
 from simple_parsing.helpers import choice
 
 import sequoia
->>>>>>> 23997abc
 from sequoia.common.config import Config
 from sequoia.methods import get_all_methods
 from sequoia.settings import all_settings
 from sequoia.settings.base import Method, Results, Setting
 from sequoia.utils import get_logger
-<<<<<<< HEAD
-from sequoia.experiments import Experiment
-from sequoia.settings.base import Results
-from argparse import Namespace
-from typing import Tuple, Union, Type
-from simple_parsing.help_formatter import SimpleHelpFormatter
-import textwrap
-import argparse
-from pathlib import Path
-from typing import Optional
-from simple_parsing.helpers import choice
-=======
->>>>>>> 23997abc
 
 # TODO: Fix all the `get_logger` to use __name__ instead of __file__.
 logger = get_logger(__file__)
 
 
 def main():
-<<<<<<< HEAD
-    """ Adds all command-line arguments, parses the args, and runs the selected action.
-    """
-    parser = ArgumentParser(
-        prog="sequoia", description=__doc__, add_dest_to_option_strings=False
-    )
-=======
     """Adds all command-line arguments, parses the args, and runs the selected action."""
     parser = ArgumentParser(prog="sequoia", description=__doc__, add_dest_to_option_strings=False)
->>>>>>> 23997abc
     parser.add_argument(
         "--version",
         action="version",
@@ -78,22 +49,6 @@
 
     command: str = getattr(args, "command", None)
     if command is None:
-<<<<<<< HEAD
-        return parser.print_help()
-    elif command == "run":
-        method_type: Type[Method] = args.method
-        method: Method = method_type.from_argparse_args(args.method, dest="method")
-        return run(setting=args.setting, method=method, config=args.config)
-    elif command == "sweep":
-        method_type: Type[Method] = args.method
-        method: Method = method_type.from_argparse_args(args.method, dest="method")
-        return sweep(setting=args.setting, method=method, config=args.config)
-    elif command == "info":
-        return info(component=args.component)
-
-
-def add_run_command(command_subparsers: argparse._SubParsersAction) -> None:
-=======
         parser.print_help()
     elif command == "run":
         method_type: Type[Method] = args.method_type
@@ -122,7 +77,6 @@
 
 
 def add_run_command(command_subparsers: _SubParsersAction) -> None:
->>>>>>> 23997abc
     run_parser = command_subparsers.add_parser(
         "run",
         description="Run an experiment on a given setting.",
@@ -131,22 +85,11 @@
         formatter_class=SimpleHelpFormatter,
     )
     run_parser.add_arguments(Config, dest="config")
-<<<<<<< HEAD
-=======
     run_parser.add_arguments(WandbConfig, dest="wandb")
->>>>>>> 23997abc
     add_args_for_settings_and_methods(run_parser)
 
 
 def run(setting: Setting, method: Method, config: Config) -> Results:
-<<<<<<< HEAD
-    """ Performs a single run, applying a method to a setting, and returns the results."""
-    logger.debug("Setting:")
-    logger.debug(setting.dumps_yaml())
-    logger.debug("Config:")
-    logger.debug(config.dumps_yaml())
-    logger.debug(f"Method: {method}")
-=======
     """Performs a single run, applying a method to a setting, and returns the results."""
     logger.debug("Setting:")
     # BUG: TypeError: __reduce_ex__() takes exactly one argument (0 given)
@@ -158,7 +101,6 @@
     logger.debug(config.dumps_yaml())
     logger.debug("Method")
     logger.debug(str(method))
->>>>>>> 23997abc
     results = setting.apply(method, config=config)
     logger.debug("Results:")
     logger.debug(results.summary())
@@ -167,11 +109,7 @@
 
 @dataclass
 class SweepConfig(Config):
-<<<<<<< HEAD
-    """ Configuration options for a HPO sweep. """
-=======
     """Configuration options for a HPO sweep."""
->>>>>>> 23997abc
 
     # Path indicating where the pickle database will be loaded or be created.
     database_path: Path = Path("orion_db.pkl")
@@ -186,37 +124,25 @@
 
     # Which hyper-parameter optimization algorithm to use.
     hpo_algorithm: str = choice(
-<<<<<<< HEAD
-        {"random": "random", "bayesian": "BayesianOptimizer",}, default="bayesian"
-=======
         {
             "random": "random",
             "bayesian": "BayesianOptimizer",
         },
         default="bayesian",
->>>>>>> 23997abc
     )  # TODO: BayesianOptimizer does not support num > 1
 
 
 def sweep(setting: Setting, method: Method, config: SweepConfig) -> Setting.Results:
-<<<<<<< HEAD
-    """ Performs a Hyper-Parameter Optimization sweep, consisting in running the method
-=======
     """Performs a Hyper-Parameter Optimization sweep, consisting in running the method
->>>>>>> 23997abc
     on the given setting, each run having a different set of hyper-parameters.
     """
     print("Sweep!")
     logger.debug("Setting:")
-<<<<<<< HEAD
-    logger.debug(setting.dumps_yaml())
-=======
     # BUG: TypeError: __reduce_ex__() takes exactly one argument (0 given)
     try:
         logger.debug(setting.dumps_yaml())
     except TypeError:
         logger.debug(setting)
->>>>>>> 23997abc
     logger.debug("Config:")
     logger.debug(config.dumps_yaml())
     logger.debug(f"Method: {method}")
@@ -233,22 +159,13 @@
         hpo_algorithm=config.hpo_algorithm,
     )
     logger.info(
-<<<<<<< HEAD
-        "Best params:\n"
-        + "\n".join(f"\t{key}: {value}" for key, value in best_params.items())
-=======
         "Best params:\n" + "\n".join(f"\t{key}: {value}" for key, value in best_params.items())
->>>>>>> 23997abc
     )
     logger.info(f"Best objective: {best_objective}")
     return (best_params, best_objective)
 
 
-<<<<<<< HEAD
-def add_sweep_command(command_subparsers: argparse._SubParsersAction) -> None:
-=======
 def add_sweep_command(command_subparsers: _SubParsersAction) -> None:
->>>>>>> 23997abc
     sweep_parser = command_subparsers.add_parser(
         "sweep",
         description="Run a hyper-parameter optimization sweep.",
@@ -260,13 +177,8 @@
     add_args_for_settings_and_methods(sweep_parser)
 
 
-<<<<<<< HEAD
-def add_info_command(command_subparsers: argparse._SubParsersAction) -> None:
-    """ Add commands to display some information about the settings or methods. """
-=======
 def add_info_command(command_subparsers: _SubParsersAction) -> None:
     """Add commands to display some information about the settings or methods."""
->>>>>>> 23997abc
     info_parser = command_subparsers.add_parser(
         "info",
         # NOTE: Not 100% sure what the difference is between help and description.
@@ -307,11 +219,7 @@
 
 
 def info(component: Union[Type[Setting], Type[Method]] = None) -> None:
-<<<<<<< HEAD
-    """ Prints some info about a given component (method class or setting class), or
-=======
     """Prints some info about a given component (method class or setting class), or
->>>>>>> 23997abc
     prints the list of available settings and methods.
     """
     if component is None:
@@ -337,18 +245,6 @@
 
 
 def get_help(component: Type[Setting]) -> str:
-<<<<<<< HEAD
-    """ Returns the string to be passed as the 'help' argument to the parser.
-    """
-    # todo
-    # IDEA: Get the first two sentences, or a shortened version of the docstring,
-    # whichever one is shorter.
-    docstring = component.__doc__
-    shortened_docstring = textwrap.shorten(docstring, 150)
-    first_two_sentences = ". ".join(docstring.split(".")[:2]) + "."
-    return first_two_sentences
-    return min(shortened_docstring, first_two_sentences, key=len) + "(help)"
-=======
     """Returns the string to be passed as the 'help' argument to the parser."""
     # todo
     docstring = component.__doc__
@@ -361,7 +257,6 @@
     # return min(shortened_docstring, first_two_sentences, key=len) + "(help)"
     # NOTE: Seems to be nicer in general to have two whole sentences, even if they are a bit longer.
     return first_two_sentences
->>>>>>> 23997abc
 
 
 # def get_description(command: str, setting: Type[Setting], method: Type[Method] = None) -> str:
@@ -379,8 +274,6 @@
 
 
 def add_args_for_settings_and_methods(command_subparser: ArgumentParser):
-<<<<<<< HEAD
-=======
     """Adds a subparser for each Setting class and method subparsers for each of those.
 
     NOTE: Only adds subparsers for setting classes that have a non-empty 'available_datasets'
@@ -388,22 +281,10 @@
 
     This is used by the `sequoia run` and `sequoia sweep` commands.
     """
->>>>>>> 23997abc
     # ===== RUN ========
     setting_subparsers = command_subparser.add_subparsers(
         title="setting_choice",
         description="choice of experimental setting",
-<<<<<<< HEAD
-        dest="setting",
-        metavar="<setting>",
-        required=True,
-    )
-    # TODO: Need to sort the settings so the actions come up in a nice order.
-    key_fn = lambda setting_class: (
-        len(setting_class.parents()),
-        setting_class.__name__,
-    )
-=======
         dest="setting_type",
         metavar="<setting>",
         required=True,
@@ -416,18 +297,13 @@
         )
 
     # Sort the settings so the actions come up in a nice order.
->>>>>>> 23997abc
     for setting in sorted(all_settings, key=key_fn):
         setting_name = setting.get_name()
 
         # IDEA:
         if not getattr(setting, "available_datasets", {}):
             # Don't add a parser for this setitng, since it has no available datasets.
-<<<<<<< HEAD
-            # e.g.: Setting, SL, RL 
-=======
             # e.g.: Setting, SL, RL
->>>>>>> 23997abc
             continue
 
         setting_parser: ArgumentParser = setting_subparsers.add_parser(
@@ -437,13 +313,6 @@
             add_dest_to_option_strings=False,
             formatter_class=SimpleHelpFormatter,
         )
-<<<<<<< HEAD
-        setting.add_argparse_args(parser=setting_parser, dest="setting")
-
-        method_subparsers = setting_parser.add_subparsers(
-            title="method",
-            dest="method",
-=======
         setting_parser.set_defaults(**{"setting_type": setting})
 
         # NOTE: By removing the `dest` argument to `add_argparse_args, we're moving the place where
@@ -456,36 +325,21 @@
         method_subparsers = setting_parser.add_subparsers(
             title="method",
             dest="method_name",
->>>>>>> 23997abc
             metavar="<method>",
             description=f"which method to apply to the {setting_name} Setting.",
             required=True,
         )
         for method in setting.get_applicable_methods():
-<<<<<<< HEAD
-            method_name = method.get_name()
-=======
             method_name = method.get_full_name()
->>>>>>> 23997abc
             method_parser: ArgumentParser = method_subparsers.add_parser(
                 method_name,
                 help=get_help(method),
                 description=(
-<<<<<<< HEAD
-                    f"Run an experiment where the {method.get_full_name()} method is "
-=======
                     f"Run an experiment where the {method_name} method is "
->>>>>>> 23997abc
                     f"applied to the {setting.get_name()} setting."
                 ),
                 formatter_class=SimpleHelpFormatter,
             )
-<<<<<<< HEAD
-            method_parser.set_defaults(method=method)
-            # TODO: Could also pass the setting to the method's `add_argparse_args` so
-            # that it gets to change its default values!
-            method.add_argparse_args(parser=method_parser, dest="method")
-=======
             method_parser.set_defaults(method_type=method)
             # TODO: Could also pass the setting to the method's `add_argparse_args` so
             # that it gets to change its default values!
@@ -493,7 +347,6 @@
             #     parser=method_parser, setting=setting,
             # )
             method.add_argparse_args(parser=method_parser)
->>>>>>> 23997abc
 
 
 if __name__ == "__main__":

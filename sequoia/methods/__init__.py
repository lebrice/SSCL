--- conflicted
+++ resolved
@@ -48,11 +48,7 @@
                     # the same file, so this is basically the 'double-import bug
                     # described above.
                     break
-<<<<<<< HEAD
 
-=======
-                
->>>>>>> 9108ad51
                 method_family = method.get_family()
                 new_method_family = new_method.get_family()
                 assert method_family != new_method_family, (
@@ -74,7 +70,18 @@
 except ImportError:
     pass
 
-<<<<<<< HEAD
+
+try:
+    from .stable_baselines3_methods import *
+except ImportError:
+    pass
+
+
+try:
+    from .pl_bolts_methods import *
+except ImportError:
+    pass
+
 try:
     # TODO: This won't work, because we don't currently package the `cndpm_method`
     # inside of the `cndpm` package.
@@ -93,21 +100,6 @@
 
 except ImportError:
     pass
-
-=======
->>>>>>> 9108ad51
-
-try:
-    from .stable_baselines3_methods import *
-except ImportError:
-    pass
-
-
-try:
-    from .pl_bolts_methods import *
-except ImportError:
-    pass
-
 
 ## A bit hacky: Dynamically import all the modules/packages defined in this
 # folder. This way, we register the methods as they are declared.

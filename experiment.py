--- conflicted
+++ resolved
@@ -330,18 +330,12 @@
                             items.append((new_key, v))
                 return dict(items)
 
-<<<<<<< HEAD
-
-
-            message_dict = wandb_cleanup(message_dict)
-            if len(avv_knn)>0:
-                message_dict['KNN_per_task/avv_knn']=np.mean(avv_knn)
-            message_dict['task/currently_learned_task'] = self.state.i
-
-=======
             if not self.no_wandb_cleanup:
                 message_dict = wandb_cleanup(message_dict)
->>>>>>> f07ce076
+                if len(avv_knn) > 0:
+                    message_dict['KNN_per_task/avv_knn'] = np.mean(avv_knn)
+                message_dict['task/currently_learned_task'] = self.state.i
+                message_dict = wandb_cleanup(message_dict)
             wandb.log(message_dict, step=step)
 
     def _folder(self, folder: Union[str, Path], create: bool=True) -> Path:

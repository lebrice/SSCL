--- conflicted
+++ resolved
@@ -12,13 +12,8 @@
 
 echo "Slurm Array Job ID: $SLURM_ARRAY_TASK_ID"
 
-<<<<<<< HEAD
-
 source ~/ENVS/SSCl/bin/activate
 export WANDB_DIR=$SCRATCH/SSCL/wandb
-=======
-source scripts/beluga/setup.sh
->>>>>>> 0bc492a5
 
 function cleanup(){
     echo "Cleaning up and transfering files from $SLURM_TMPDIR to $SCRATCH/SSCL"
@@ -40,7 +35,7 @@
 
 python -u main.py task-incremental \
     --data_dir $SLURM_TMPDIR/data \
-    --log_dir_root $SCRATCH/SSCL/results \
+    --log_dir_root $SLURM_TMPDIR/SSCL/results \
     --run_number ${SLURM_ARRAY_TASK_ID:-0} \
     ${@}
 

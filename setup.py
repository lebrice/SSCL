from setuptools import setup, find_packages
import os
from pathlib import Path
import versioneer

with open(os.path.join(os.path.dirname(__file__), "requirements.txt"), "r") as file:
    lines = [ln.strip() for ln in file.readlines()]

packages_to_export = find_packages(
    where=".", exclude=["tests*", "examples*"], include="sequoia*"
)

required_packages = [
    line for line in lines if line and not line.startswith("#")
]

<<<<<<< HEAD
SOURCE_DIR = Path(os.path.dirname(os.path.abspath(__file__)))
packages_git = []
=======
extras_require = {
    "monsterkong": [
        "meta_monsterkong @ git+https://github.com/lebrice/MetaMonsterkong.git#egg=meta_monsterkong"
    ],
    "atari": [
        "gym[atari] @ git+https://www.github.com/lebrice/gym@easier_custom_spaces#egg=gym"
    ],
    "hpo": [
        "orion>=0.1.15", "orion.algo.skopt>=0.1.6"
    ],
    "avalanche": [
        "gdown",  # BUG: Avalanche needs this to download cub200 dataset.
        "avalanche-lib @ git+https://github.com/ContinualAI/avalanche.git#egg=avalanche-lib",
    ],
    # NOTE: Removing this for now, because it has very strict requirements, and includes
    # a lot of copy-pasted code, and doesn't really add anything compared to metaworld.
    # This isn't right.
    # "mtenv": [
    #     "mtenv @ git+https://github.com/facebookresearch/mtenv.git@main#egg='mtenv[metaworld]'"
    # ],
    "mujoco": [
        "mujoco_py",
    ],
    "metaworld": [
        "metaworld @ git+https://github.com/rlworkgroup/metaworld.git@master#egg=metaworld"
    ],
}
# Add-up all the optional requirements, and then remove any duplicates.
extras_require["all"] = list(
    set(
        sum(
            [
                [extra_requirements]
                if isinstance(extra_requirements, str)
                else extra_requirements
                for extra_requirements in extras_require.values()
            ],
            [],
        )
    )
)
>>>>>>> 29ca6db1

setup(
    name="sequoia",
    version=versioneer.get_version(),
    cmdclass=versioneer.get_cmdclass(),
    description="The Research Tree - A playground for research at the intersection of Continual, Reinforcement, and Self-Supervised Learning.",
    url="https://github.com/lebrice/Sequoia",
    author="Fabrice Normandin",
    author_email="fabrice.normandin@gmail.com",
    license="GPLv3",
<<<<<<< HEAD
    packages=[package for package in find_packages() if package.startswith("sequoia")],
    extras_require={
        "monsterkong": [
            "meta_monsterkong @ git+https://github.com/lebrice/MetaMonsterkong.git#egg=meta_monsterkong"
        ],
        "atari": [
            "gym[atari] @ git+https://www.github.com/lebrice/gym@easier_custom_spaces#egg=gym"
        ],
        "hpo": ["orion", "orion.algo.skopt"],
        "mtenv": [
            "mtenv @ git+https://github.com/facebookresearch/mtenv.git@main#egg='mtenv[metaworld]'"
        ],
        "metaworld": [
            "metaworld @ git+https://github.com/rlworkgroup/metaworld.git@master#egg=metaworld"
        ],
        "avalanche": [
            "avalanche @ git+https://github.com/ContinualAI/avalanche.git#egg=avalanche"
        ],
        # TODO: (@lebrice) need to figure out a way to install cn-dpm correctly through pip, in
        # editable mode.
        # "cn_dpm": f"cn_dpm @ file://{SOURCE_DIR}/sequoia/methods/cn_dpm",
    },
    install_requires=packages_pip,
    dependency_links=packages_git,
=======
    packages=packages_to_export,
    extras_require=extras_require,
    install_requires=required_packages,
>>>>>>> 29ca6db1
    python_requires=">=3.7",
    tests_require=["pytest"],
    classifiers=[
        "Programming Language :: Python :: 3",
        "Programming Language :: Python :: 3.7",
        "Programming Language :: Python :: 3.8",
        "License :: OSI Approved :: GNU General Public License v3 (GPLv3)",
    ],
    entry_points={
        "console_scripts": [
            "sequoia = sequoia.experiments.experiment:main",
            # TODO: This entry-point is added temporarily while we redesign the
            # command-line API (See https://github.com/lebrice/Sequoia/issues/47)
            "sequoia_sweep = sequoia.experiments.hpo_sweep:main",
        ],
    },
)<|MERGE_RESOLUTION|>--- conflicted
+++ resolved
@@ -1,6 +1,5 @@
 from setuptools import setup, find_packages
 import os
-from pathlib import Path
 import versioneer
 
 with open(os.path.join(os.path.dirname(__file__), "requirements.txt"), "r") as file:
@@ -14,10 +13,6 @@
     line for line in lines if line and not line.startswith("#")
 ]
 
-<<<<<<< HEAD
-SOURCE_DIR = Path(os.path.dirname(os.path.abspath(__file__)))
-packages_git = []
-=======
 extras_require = {
     "monsterkong": [
         "meta_monsterkong @ git+https://github.com/lebrice/MetaMonsterkong.git#egg=meta_monsterkong"
@@ -59,7 +54,6 @@
         )
     )
 )
->>>>>>> 29ca6db1
 
 setup(
     name="sequoia",
@@ -70,36 +64,9 @@
     author="Fabrice Normandin",
     author_email="fabrice.normandin@gmail.com",
     license="GPLv3",
-<<<<<<< HEAD
-    packages=[package for package in find_packages() if package.startswith("sequoia")],
-    extras_require={
-        "monsterkong": [
-            "meta_monsterkong @ git+https://github.com/lebrice/MetaMonsterkong.git#egg=meta_monsterkong"
-        ],
-        "atari": [
-            "gym[atari] @ git+https://www.github.com/lebrice/gym@easier_custom_spaces#egg=gym"
-        ],
-        "hpo": ["orion", "orion.algo.skopt"],
-        "mtenv": [
-            "mtenv @ git+https://github.com/facebookresearch/mtenv.git@main#egg='mtenv[metaworld]'"
-        ],
-        "metaworld": [
-            "metaworld @ git+https://github.com/rlworkgroup/metaworld.git@master#egg=metaworld"
-        ],
-        "avalanche": [
-            "avalanche @ git+https://github.com/ContinualAI/avalanche.git#egg=avalanche"
-        ],
-        # TODO: (@lebrice) need to figure out a way to install cn-dpm correctly through pip, in
-        # editable mode.
-        # "cn_dpm": f"cn_dpm @ file://{SOURCE_DIR}/sequoia/methods/cn_dpm",
-    },
-    install_requires=packages_pip,
-    dependency_links=packages_git,
-=======
     packages=packages_to_export,
     extras_require=extras_require,
     install_requires=required_packages,
->>>>>>> 29ca6db1
     python_requires=">=3.7",
     tests_require=["pytest"],
     classifiers=[
